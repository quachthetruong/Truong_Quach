--- conflicted
+++ resolved
@@ -260,14 +260,9 @@
                 <h4>Technologies Used: <span class="techStack">React</span>, <span class="techStack">Firebase</span>, <span class="techStack">REST API</span></h4>
                 <p>Inspire. Reflect. Collaborate.  COHORT is a team collaboration app to get inspired and inspire others.</p>
                 <div class="workLinks">
-<<<<<<< HEAD
                   <a href="https://alexcalia.com/cohort" class="liveLink" target="_blank">Live</a>
                   <a href="https://github.com/alexcalia/cohortApp" class="repoLink" target="_blank" rel="noopener noreferrer">Repo</a>
                   <a href="https://www.loom.com/share/f615f75be23b40639d3cf74b163c71bc" class="demoLink" target="_blank" rel="noopener noreferrer">Demo</a>
-=======
-                  <a href="https://alexcalia.com/cohort" class="liveLink" target="_blank" rel="noopener noreferrer">Live</a>
-                  <a href="https://github.com/alexcalia/cohortApp" class="repoLink" target="_blank" rel="noopener noreferrer">Repo</a>
->>>>>>> c0128512
                 </div>
               </div>
             </article>
